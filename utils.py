import os
import tensorflow as tf
import numpy as np
import random
import matplotlib
<<<<<<< HEAD
matplotlib.use("tkagg")
# import seaborn as sns
=======
import seaborn as sns
>>>>>>> 496ca627
import matplotlib.pyplot as plt

# Comment this line out to return to matplotlib plot defaults
sns.set(rc={ # 'text.usetex': True,
            'font.family': 'Times New Roman',
            # This controls linewidth of the hatching that represents the walls
            'hatch.linewidth': 1.5,
            }
        )

# Code taken from https://github.com/TheAbhiKumar/tensorflow-value-iteration-networks
# helper methods to print nice table (taken from CGT code)
def fmt_item(x, l):
    if isinstance(x, np.ndarray):
        assert x.ndim==0
        x = x.item()
    if isinstance(x, float): rep = "%g"%x
    else: rep = str(x)
    return " "*(l - len(rep)) + rep

def fmt_row(width, row):
    out = " | ".join(fmt_item(x, width) for x in row)
    return out

# </End borrowed code>

def set_seeds(seed):
    random.seed(seed)
    np.random.seed(seed)
    tf.set_random_seed(seed)

def softmax(v):
    return np.exp(v)/np.sum(np.exp(v))

def squish(v, reward=False):
    if v.any():
        if reward:
            cons = 0
            v = v.copy()
            v[v > 0] += cons
        return v / np.max(v)
    return v

def visualizeReward(reward):
    pos_reward = np.where(reward > 0, reward,  0)
    neg_reward = -1*np.where(reward < 0, reward, 0)
    pos_reward = squish(pos_reward, reward=True)
    neg_reward = squish(neg_reward, reward=True)
    return pos_reward, neg_reward

def plot_reward(reward, walls, ax_title, fig, ax, alpha=1):
    """
    Plots a single reward + wall combination on an axis of the figure given.

    Alpha argument creates alpha values for the reward squares \alpha \in [0, 1]
    """

    # Clean up the arrays (imshow only takes values in [0, 1])
    pos_label, neg_label = visualizeReward(reward)

    # set up plot
    def make_pic(pos_label, walls, neg_label):
        """Combine colors to make the walls + rewards achieve desired color"""
        alphas = np.ones(pos_label.shape)
        alphas[pos_label > 0] = alpha
        alphas[neg_label > 0] = alpha

        # Coloring the walls brown
        # BROWN = np.array((133, 87, 35, 0)) / 255.0
        # wall_color = np.einsum("ij,k->ijk", walls, BROWN)

        # to get our true reward (blue) values on the right scale, we'll create our own color scale
        # Another possibility: 123, 176, 32
        small_positive = np.array((150,189,3, 0)) / 255.0
        # Another possibility: 26,147,111
        big_positive = np.array((85,135,80, 0)) / 255.0
        diff = big_positive - small_positive
        blue = np.stack([np.zeros(neg_label.shape), np.zeros(neg_label.shape), pos_label.copy(), np.zeros(neg_label.shape)], axis=-1)
        blue[pos_label > 0, :] = np.einsum('i,j->ij', pos_label[pos_label > 0], diff) + small_positive


        # Negative reward
        # Another possibility: 223, 161, 177
        small_negative = np.array((227,126,126, 0)) / 255.0
        # Another possibility: 195, 75, 123
        big_negative = np.array((180,27,27, 0)) / 255.0
        diff = big_negative - small_negative
        neg_color = np.stack([neg_label.copy(), np.zeros_like(neg_label), np.zeros_like(neg_label), np.zeros_like(neg_label)], axis=-1)
        neg_color[neg_label > 0, :] = np.einsum('i,j->ij', neg_label[neg_label > 0], diff) + small_negative

        label = np.stack([np.zeros_like(neg_label), np.zeros(pos_label.shape), np.zeros(pos_label.shape), alphas], axis=-1)
        # label = label + blue + wall_color
        label = label + blue + neg_color

        # Set all the black (0,0,0,1) RGBA tuples to be white
        label[np.sum(label, 2) == 1] = np.array([0.9, 0.9, 0.9,1])
        return label.reshape(list(walls.shape)+[4])

    # truth plot
    true = ax.imshow(make_pic(pos_label, walls, neg_label))
    hatch_walls(walls, ax)

    ax.set_title(ax_title)

    # Remove xticks, yticks
    ax.set_yticks([])
    ax.set_xticks([])

    return fig, ax

def hatch_walls(walls, ax, mark='/'):
    """Hatches wall colors.
    Acceptable marks: [‘/’ | ‘' | ‘|’ | ‘-‘ | ‘+’ | ‘x’ | ‘o’ | ‘O’ | ‘.’ | ‘*’]"""
    for row in range(len(walls)):
        for col in range(len(walls[row])):
            if walls[col][row] == 1:
                # Draw via XY points
                Xs = [row - 0.5, row - 0.5, row + 0.5, row + 0.5]
                Ys = [col - 0.5, col + 0.5, col + 0.5, col - 0.5]
                ax.fill(Xs, Ys, hatch=mark*5, fill=False, color='grey')

def plot_policy(walls, policy, fig, ax):
    """Plots arrows in direction of arg max policy"""
    from gridworld import Direction
    dir2mark = {
        Direction.NORTH: '^',
        Direction.SOUTH: 'v',
        Direction.EAST: '>',
        Direction.WEST: '<',
        Direction.STAY: '*',
    }
    policy = np.argmax(policy, axis=-1)
    for row in range(len(walls)):
        for col in range(len(walls[row])):
            if walls[col][row] != 1:
                dist = Direction.ALL_DIRECTIONS[policy[col, row]]
                mark = dir2mark[dist]
                plot_pos((row, col), marker=mark, color='black', grid_size=len(walls), ax=ax)

def plot_policy_diff(predicted, true, walls, fig, ax):
    """Plots policy, boxes wrong answers"""
    from matplotlib.patches import Rectangle

    plot_policy(walls, predicted, fig, ax)

    predicted = np.argmax(predicted, axis=-1)
    true = np.argmax(true, axis=-1)

    for i in range(len(predicted)):
        for j in range(len(predicted)):
            if predicted[i, j] != true[i, j]:
                ax.add_patch(
                    Rectangle(
                        (j-0.5, i-0.5), 1, 1, fill=False, edgecolor='red', linewidth=1.5
                ))



def plot_trajectory(wall, reward, start, agent, fig, ax, arrow_width=0.5, EPISODE_LENGTH=35,
                    animate=False, fname=None):
    """Simulates a rollout of an agent given an MDP specified
    by the wall, reward, and start state. And plots it.

    If animate is true, an animation object will be returned
    """
    from gridworld import GridworldMdp
    from mdp_interface import Mdp
    from agent_runner import run_agent

    mdp = GridworldMdp.from_numpy_input(wall, reward, start, noise)

    agent.set_mdp(mdp)
    env = Mdp(mdp)
    trajectory = run_agent(agent, env, episode_length=EPISODE_LENGTH, determinism=True)

    if len(trajectory) <= 1:
        raise ValueError("Trajectory rolled out unsuccessfully")

    # Tuples of (state, next) - to be used for plotting
    state_trans = [(info[0], info[2]) for info in trajectory]
    count = 0
    for trans in state_trans:
        if trans[0] == trans[1]:
            count += 1
    if count == len(state_trans):
        print("Yes, the agent given stayed in the same spot for {} iterations...".format(len(state_trans)))

    if not fig or not ax:
        fig, ax = plt.subplots(1,1)
    if ax and type(ax) is list:
        raise ValueError("Given {} axes, but can only use 1 axis".format(len(ax)))

    # Plot starting point
    plot_pos(start, ax=ax, color='k', marker='o', grid_size=len(wall))
    # Plot ending trajectory point
    finish = state_trans[-1][0]
    plot_pos(finish, ax=ax, color='k', marker='*', grid_size=len(wall))
    plot_lines(ax, fig, trans_list=state_trans, color='black', arrow_width=arrow_width, grid_size=len(wall),
               animate=animate, fname=fname)
    ax.set_xticks([])
    ax.set_yticks([])
    return fig, ax

def plot_reward_and_trajectories(true_reward, inferred_reward, walls, start, config, filename='reward_comparison.png',
                                 animate=False):
    """Plots reward vs inferred reward. On the true reward, plot the biased agent's trajectory. On the
    inferred reward, plot the optimal agent's trajectory.

    true_reward(ndarray): shape=(imsize x imsize)
    inferred_reward(ndarray): same as above
    walls(ndarray): shape=(imsize x imsize) of 0s and 1s, where 1s are walls
    start(tuple): containing (row, col)
    config(tf.config): config with agent params set
    filename(string): pathname of saved figure
    """
    from agents import OptimalAgent
    from gridworld_data import create_agents_from_config
    dirs = os.path.dirname(filename)
    os.makedirs(dirs, exist_ok=True)

    true_agent, other_agent = create_agents_from_config(config)
    inferred_agent = OptimalAgent()

    _plot_reward_and_trajectories_helper(true_reward, inferred_reward, walls, start, true_agent, inferred_agent,
                                         filename)


def _plot_reward_and_trajectories_helper(true_reward, inferred_reward, walls, start, true_agent, inferred_agent,
                                          filename='reward_comparison.png', animate=False):
    """Plots same thing as plot_reward_and_trajectories, but using only agents, no config"""
    from agents import OptimalAgent
    from gridworld_data import create_agents_from_config
    # 1 Figure, 2 Plots (in a row)
    # True reward on leftmost plot (axes[0])
    # Inferred reward on rightmost plot (axes[1])
    fig, axes = plt.subplots(1, 2)

    # Plot the rewards
    plot_reward(true_reward, walls, 'True Reward', fig=fig, ax=axes[0])
    plot_reward(inferred_reward, walls,'Inferred Reward', fig=fig, ax=axes[1])
    # Plot the agents' trajectories (will perform rollout)
    plot_trajectory(walls, true_reward, start, true_agent, fig=fig, ax=axes[0], animate=animate,
                    fname=filename+'0')
    plot_trajectory(walls, inferred_reward, start, inferred_agent, fig=fig, ax=axes[1], animate=animate,
                    fname=filename+'1')
    # Plot starting positions for agents in both the true and inferred reward plots
    plot_pos(start, color='m', grid_size=len(walls), ax=axes[0])
    plot_pos(start, color='m', grid_size=len(walls), ax=axes[1])

    # titleing
    fig.suptitle("Comparison of Reward Functions")
    fig.set_tight_layout(True)

    # saving to file
    fig.savefig(filename)


def test_trajectory_plotting():
    """Tests trajectory plotting"""
    from gridworld import GridworldMdp
    from agents import OptimalAgent, MyopicAgent
    agent = OptimalAgent()
    mdp = GridworldMdp.generate_random(12, 12, pr_wall=0.1, pr_reward=0.1)
    agent.set_mdp(mdp)
    walls, reward, start = mdp.convert_to_numpy_input()
    myopic = MyopicAgent(horizon=10)
    _plot_reward_and_trajectories_helper(reward, reward, walls, start, myopic, OptimalAgent(), filename="trajectory.png")
    # fig, axes = plt.subplots(1, 2)
    # fig, axes = plot_reward(reward, reward, walls, filename='trajectory_test.png', fig=fig, axes=axes)
    # plot_pos(start, color='m', grid_size=len(walls), ax=axes[1])
    # plot_trajectory(walls, reward, start, agent_type=OptimalAgent, fig=fig, axes=axes[1])

def plot_pos(start, color=None, marker='*', grid_size=None, ax=None):
    """Plots a small dot on the start location"""
    if grid_size is None:
        raise ValueError("Need a value for `grid_size`. Nothing was passed in.")
    if ax is None:
        raise ValueError("Please pass MPL axes.")
    col, row = start
    if color is None:
        color = 'r'
    ax.scatter([col], [row], color=color, s=30, marker=marker)

def plot_lines(ax, fig, trans_list, arrow_width=0.5, color='w', grid_size=None, animate=False, fname=None):
    from matplotlib.animation import FuncAnimation
    """Plots transitions as lines on a grid (centered on grid points)"""
    from gridworld import Direction
    if grid_size is None:
        raise ValueError("Need a value for `grid_size`. Nothing was passed in.")
    # from matplotlib.colors import LinearSegmentedColormap

    # RGBA vals that go from pinkish to yellowish -- for dynamic coloring
    # reds = [(1, 0, 1, 1), (1, 1, 0, 1)]
    # cgrad = LinearSegmentedColormap.from_list(name="reds", colors=reds, N=num_trans)

    def drawMove(i):
        trans = trans_list[i]
        start, end = trans
        p1, p2 = start, end
        # This just draws arrows of form, arrow(x, y, dx, dy)
        # line = ax.arrow(p1[0], p1[1], p2[0] - p1[0], p2[1] - p1[1], color=color, head_width=0.3, head_length=0.25, length_includes_head=True)
        line = ax.plot((p1[0], p2[0]), (p1[1], p2[1]), color=color, ls='-')
        # midX = (4*p2[0] + p1[0]) / 5.0
        # midY = (4*p2[1] + p1[1]) / 5.0
        midX = p2[0]
        midY = p2[1]
        arrow_style = 'simple,head_width={},tail_width=0'.format(arrow_width)
        ax.annotate('', xy=(midX, midY), xytext=(p1[0], p1[1]), arrowprops=dict(arrowstyle=arrow_style, facecolor='k'))
        # For dynamic coloring
        # line = ax.plot((p1[0], p2[0]), (p1[1], p2[1]), color=cgrad(i), ls='--')
        return ax

    if not animate:
        # line_artists = []
        # # For future matplotlib usage (just in case)
        # line_artists.append(line)
        for i in range(len((trans_list))):
            drawMove(i)
    else:
        anim = FuncAnimation(fig=fig, frames=np.arange(0, len(trans_list)), func=drawMove, interval=70)
        anim.save(fname+'.mp4', dpi=100)



def init_flags():
    # Algorithm
    tf.app.flags.DEFINE_string(
        'algorithm', 'given_rewards', 'Which algorithm to run')
    tf.app.flags.DEFINE_integer(
        'em_iterations', 2, 'Number of iterations for the EM-like algorithm')

    # Data flags
    #   Generate data
    tf.app.flags.DEFINE_boolean(
        'simple_mdp', False, 'Whether to use the simple random MDP generator')
    tf.app.flags.DEFINE_integer('imsize', 14, 'Size of input image')
    tf.app.flags.DEFINE_float(
        'wall_prob', 0.05,
        'Probability of having a wall at any particular space in the gridworld. '
        'Has no effect if --simple_mdp is False.')
    tf.app.flags.DEFINE_float(
        'reward_prob', 0.05,
        'Probability of having a reward at any particular space in the gridworld. '
        'Has no effect if --simple_mdp is False.')
    tf.app.flags.DEFINE_integer(
        'num_rewards', 5,
        'Number of positions in the gridworld that should have reward. '
        'Has no effect if --simple_mdp is True.')
    tf.app.flags.DEFINE_float(
        'noise', 0.0, 'Probability that the intended action fails')
    tf.app.flags.DEFINE_float(
        'action_distance_threshold', 0.5,
        'Minimum distance between two action distributions to be "different"')
    tf.app.flags.DEFINE_integer(
        'num_human_trajectories', 8000, 'Number of human trajectories we see')
    tf.app.flags.DEFINE_integer(
        'num_validation', 2000,
        'Number of extra trajectories to generate to validate the planning module')
    tf.app.flags.DEFINE_integer(
        'num_with_rewards', 0, 'Number of MDPs where reward info is known')
    tf.app.flags.DEFINE_integer(
        'num_simulated', 0, 'Number of MDPs with simulated trajectories')

    # Hyperparameters
    tf.app.flags.DEFINE_string(
        'model','SIMPLE','VIN, SIMPLE, or VI')
    tf.app.flags.DEFINE_float(
        'vin_regularizer_C', 0.0001, 'Regularization constant for the VIN')
    tf.app.flags.DEFINE_float(
        'reward_regularizer_C', 0, 'Regularization constant for the reward')
    tf.app.flags.DEFINE_float(
        'lr', 0.01, 'Learning rate when training the planning module')
    tf.app.flags.DEFINE_float(
        'reward_lr', 1.0, 'Learning rate when inferring a reward function')
    tf.app.flags.DEFINE_integer(
        'epochs', 20, 'Number of epochs to train the planning module for')
    tf.app.flags.DEFINE_integer(
        'reward_epochs', 50, 'Number of epochs when inferring a reward function')
    tf.app.flags.DEFINE_integer('k', 10, 'Number of value iterations')
    tf.app.flags.DEFINE_integer('ch_h', 150, 'Channels in initial hidden layer')
    tf.app.flags.DEFINE_integer('ch_p', 5, 'Channels in proxy reward layer')
    tf.app.flags.DEFINE_integer('ch_q', 5, 'Channels in q layer')
    tf.app.flags.DEFINE_integer('num_actions', 5, 'Number of actions')
    tf.app.flags.DEFINE_integer('batchsize', 20, 'Batch size')

    # Agent
    tf.app.flags.DEFINE_string(
        'agent', 'optimal', 'Agent to generate training data with')
    tf.app.flags.DEFINE_float('gamma', 0.95, 'Discount factor')
    tf.app.flags.DEFINE_float(
        'beta', None, 'Noise for the agent when selecting actions')
    tf.app.flags.DEFINE_integer(
        'num_iters', 50,
        'Number of iterations of value iteration the agent should run.')
    tf.app.flags.DEFINE_integer(
        'max_delay', 10,
        'Maximum delay that the agent should use. '
        'Only affects naive, sophisticated and myopic agents.')
    tf.app.flags.DEFINE_float(
        'hyperbolic_constant', 1.0,
        'Discount for the future for hyperbolic time discounters')
    tf.app.flags.DEFINE_float(
        'calibration_factor', 1.0,
        'Calibration factor for uncalibrated agents.')
    tf.app.flags.DEFINE_integer(
        'eval_horizon', 20,
        'Number of steps after which to stop running the agent when evaluating final rewards'
    )

    # Other Agent
    tf.app.flags.DEFINE_string(
        'other_agent', None,
        'Agent to distinguish from. '
        'In particular, when generating training data, we print the number of '
        'training examples on which agent and other_agent would choose different '
        'action distributions.')
    tf.app.flags.DEFINE_float('other_gamma', 0.9, 'Gamma for other agent')
    tf.app.flags.DEFINE_float('other_beta', None, 'Beta for other agent')
    tf.app.flags.DEFINE_integer('other_num_iters', 50, 'Num iters for other agent')
    tf.app.flags.DEFINE_integer('other_max_delay', 5, 'Max delay for other agent')
    tf.app.flags.DEFINE_float(
        'other_hyperbolic_constant', 1.0, 'Hyperbolic constant for other agent')
    tf.app.flags.DEFINE_float(
        'other_calibration_factor', 1.0, 'Calibration factor for other agent')

    # Output
    tf.app.flags.DEFINE_string(
        'output_folder', 'data/scratch_data/', 'Folder to write statistics to')
    tf.app.flags.DEFINE_integer(
        'display_step', 1, 'Print summary output every n epochs')
    tf.app.flags.DEFINE_boolean('log', False, 'Enables tensorboard summary')
    tf.app.flags.DEFINE_string(
        'logdir', '/tmp/planner-vin/', 'Directory to store tensorboard summary')
    tf.app.flags.DEFINE_integer(
        'verbosity', 3,
        """Level of output to terminal (higher means more output).
        Level 0 suppresses all output.
        Level 1 includes only output about key metrics.
        Level 2 includes infrequent progress updates.
        Level 3 provides detailed information on training progress.
        """)
    tf.app.flags.DEFINE_boolean(
        'plot_rewards', True, 'Whether or not to plot rewards')

    # Miscellaneous
    tf.app.flags.DEFINE_string(
        'seeds', '1,2,3,5,8,13,21,34', 'Random seeds for both numpy and random')
    tf.app.flags.DEFINE_bool('use_gpu', False, 'Enables GPU usage')
    tf.app.flags.DEFINE_bool('strict', False, 'Disables permissive flags')

    config = tf.app.flags.FLAGS
    config.seeds = list(map(int, config.seeds.split(',')))
    alg = config.algorithm

    def warn_or_error(message):
        if config.strict:
            raise ValueError(message)
        else:
            print(message)

    def check_zero(flag):
        if getattr(config, flag) != 0:
            warn_or_error('{} > 0 is useless for algorithm {}'.format(flag, alg))

    def check_nonzero(flag, default):
        if getattr(config, flag) == 0:
            warn_or_error('{} must be nonzero for algorithm {}'.format(flag, alg))
            setattr(config, flag, default)
            print('Setting it to ' + str(default))

    check_nonzero('num_human_trajectories', 8000)
    if alg == 'given_rewards':
        check_zero('em_iterations')
        check_zero('num_simulated')
        check_nonzero('num_with_rewards', config.num_human_trajectories - 1000)
        check_nonzero('num_validation', 2000)
    elif alg in ['boltzmann_planner', 'optimal_planner']:
        check_zero('em_iterations')
        check_zero('num_with_rewards')
        check_nonzero('num_simulated', 5000)
        check_nonzero('num_validation', 2000)
    elif alg == 'em_with_init':
        check_zero('num_with_rewards')
        check_nonzero('em_iterations', 2)
        check_nonzero('num_simulated', 5000)
        check_nonzero('num_validation', 2000)
    elif alg == 'em_without_init':
        check_zero('num_with_rewards')
        check_zero('num_simulated')
        check_zero('num_validation')
        check_nonzero('em_iterations', 2)
    elif alg == 'joint_with_init':
        check_zero('em_iterations')
        check_zero('num_with_rewards')
        check_nonzero('num_simulated', 5000)
        check_nonzero('num_validation', 2000)
    elif alg in ['joint_without_init', 'vi_inference']:
        check_zero('em_iterations')
        check_zero('num_with_rewards')
        check_zero('num_simulated')
        check_zero('num_validation')
    else:
        raise ValueError('Unknown algorithm {}'.format(alg))

    if config.agent == 'overconfident':
        assert config.calibration_factor > 1.0
    elif config.agent == 'underconfident':
        assert config.calibration_factor < 1.0

    return config

class Distribution(object):
    """Represents a probability distribution.

    The distribution is stored in a canonical form where items are mapped to
    their probabilities. The distribution is always normalized (so that the
    probabilities sum to 1).
    """
    def __init__(self, probability_mapping):
        # Convert to a list so that we aren't iterating over the dictionary and
        # removing at the same time
        for key in list(probability_mapping.keys()):
            prob = probability_mapping[key]
            if prob == 0:
                del probability_mapping[key]
            elif prob < 0:
                raise ValueError('Cannot have negative probability!')

        assert len(probability_mapping) > 0
        self.dist = probability_mapping
        self.normalize()

    def factor(self, key, factor):
        """Updates the probability distribution as though we see evidence that
        is `factor` times more likely for `key` than for any other key."""
        self.dist[key] *= factor
        self.normalize()

    def normalize(self):
        Z = float(sum(self.dist.values()))
        for key in list(self.dist.keys()):
            self.dist[key] /= Z

    def sample(self):
        keys, probabilities = zip(*self.dist.items())
        return keys[np.random.choice(np.arange(len(keys)), p=probabilities)]

    def get_dict(self):
        return self.dist.copy()

    def as_numpy_array(self, fn=None, length=None):
        if fn is None:
            fn = lambda x: x
        keys = list(self.dist.keys())
        numeric_keys = [fn(key) for key in keys]
        if length is None:
            length = max(numeric_keys) + 1

        result = np.zeros(length)
        for key, numeric_key in zip(keys, numeric_keys):
            result[numeric_key] = self.dist[key]
        return result

    def __eq__(self, other):
        return self.dist == other.dist

    def __str__(self):
        return str(self.dist)

    def __repr__(self):
        return 'Distribution(%s)' % repr(self.dist)


def concat_folder(folder, element):
    """folder and element are strings"""
    if folder[-1] == '/':
        return folder + element
    return folder + '/' + element


if __name__ == '__main__':
    test_trajectory_plotting()<|MERGE_RESOLUTION|>--- conflicted
+++ resolved
@@ -3,12 +3,8 @@
 import numpy as np
 import random
 import matplotlib
-<<<<<<< HEAD
 matplotlib.use("tkagg")
-# import seaborn as sns
-=======
 import seaborn as sns
->>>>>>> 496ca627
 import matplotlib.pyplot as plt
 
 # Comment this line out to return to matplotlib plot defaults
@@ -178,7 +174,7 @@
     from mdp_interface import Mdp
     from agent_runner import run_agent
 
-    mdp = GridworldMdp.from_numpy_input(wall, reward, start, noise)
+    mdp = GridworldMdp.from_numpy_input(wall, reward, start)
 
     agent.set_mdp(mdp)
     env = Mdp(mdp)
