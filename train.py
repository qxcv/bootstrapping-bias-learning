# Code taken from https://github.com/TheAbhiKumar/tensorflow-value-iteration-networks

import time
import numpy as np
import random
import tensorflow as tf
import matplotlib
matplotlib.use("tkagg")
import matplotlib.pyplot as plt


import agents
from gridworld_data import generate_gridworld_irl
from model import VI_Block
from utils import fmt_row
# from tf.saved_model.tag_constants import SERVING, TRAINING

import sys
sys.path.insert(0, '../tensorflow-value-iteration-networks')

# Data
tf.app.flags.DEFINE_boolean(
    'simple_mdp', False, 'Whether to use the simple random MDP generator')
tf.app.flags.DEFINE_integer('imsize', 8, 'Size of input image')
tf.app.flags.DEFINE_float(
    'wall_prob', 0.05,
    'Probability of having a wall at any particular space in the gridworld. '
    'Has no effect if --simple_mdp is False.')
tf.app.flags.DEFINE_float(
    'reward_prob', 0.05,
    'Probability of having a reward at any particular space in the gridworld')
tf.app.flags.DEFINE_float(
    'action_distance_threshold', 0.5,
    'Minimum distance between two action distributions to be "different"')
tf.app.flags.DEFINE_integer(
    'num_train', 500, 'Number of examples for training the planning module')
tf.app.flags.DEFINE_integer(
    'num_test', 200, 'Number of examples for testing the planning module')

# Hyperparameters
tf.app.flags.DEFINE_float(
    'vin_regularizer_C', 0.0001, 'Regularization constant for the VIN')
tf.app.flags.DEFINE_float(
    'reward_regularizer_C', 0.0001, 'Regularization constant for the reward')
tf.app.flags.DEFINE_float(
    'lr', 0.01, 'Learning rate when training the planning module')
tf.app.flags.DEFINE_float(
    'reward_lr', 0.1, 'Learning rate when inferring a reward function')
tf.app.flags.DEFINE_integer(
    'epochs', 50, 'Number of epochs to train the planning module for')
tf.app.flags.DEFINE_integer(
    'reward_epochs', 50, 'Number of epochs when inferring a reward function')
tf.app.flags.DEFINE_integer('k', 10, 'Number of value iterations')
tf.app.flags.DEFINE_integer('ch_h', 150, 'Channels in initial hidden layer')
tf.app.flags.DEFINE_integer('ch_q', 5, 'Channels in q layer')
tf.app.flags.DEFINE_integer('num_actions', 5, 'Number of actions')
tf.app.flags.DEFINE_integer('batchsize', 12, 'Batch size')
tf.app.flags.DEFINE_integer(
    'statebatchsize', 10,
    'Number of state inputs for each sample (real number, technically is k+1)')

# Agent
tf.app.flags.DEFINE_string(
    'agent', 'optimal', 'Agent to generate training data with')
tf.app.flags.DEFINE_float('gamma', 1.0, 'Discount factor')
tf.app.flags.DEFINE_float('beta', None, 'Noise when selecting actions')
tf.app.flags.DEFINE_integer(
    'num_iters', 50,
    'Number of iterations of value iteration the agent should run.')
tf.app.flags.DEFINE_integer(
    'max_delay', 5,
    'Maximum delay that the agent should use. '
    'Only affects naive/sophisticated and myopic agents.')
tf.app.flags.DEFINE_float(
    'hyperbolic_constant', 1.0,
    'Discount for the future for hyperbolic time discounters')

# Other Agent
tf.app.flags.DEFINE_string(
    'other_agent', None,
    'Agent to distinguish from. '
    'In particular, when generating training data, we print the number of '
    'training examples on which agent and other_agent would choose different '
    'action distributions.')
tf.app.flags.DEFINE_float('other_gamma', 1.0, 'Gamma for other agent')
tf.app.flags.DEFINE_float('other_beta', None, 'Beta for other agent')
tf.app.flags.DEFINE_integer('other_num_iters', 50, 'Num iters for other agent')
tf.app.flags.DEFINE_integer('other_max_delay', 5, 'Max delay for other agent')
tf.app.flags.DEFINE_float(
    'other_hyperbolic_constant', 1.0, 'Hyperbolic constant for other agent')

# Miscellaneous
tf.app.flags.DEFINE_integer('seed', 0, 'Random seed for both numpy and random')
tf.app.flags.DEFINE_integer(
    'display_step', 1, 'Print summary output every n epochs')
tf.app.flags.DEFINE_boolean('log', False, 'Enables tensorboard summary')
tf.app.flags.DEFINE_string(
    'logdir', '/tmp/planner-vin/', 'Directory to store tensorboard summary')

config = tf.app.flags.FLAGS

# It is required that the number of unknown reward functions be equal to the
# batch size. If we tried to train multiple batches, then they would all be
# modifying the same reward function, which would be bad.
config.num_mdps = config.batchsize

np.random.seed(config.seed)
random.seed(config.seed)

# Tensorflow refuses to have a Variable whose shape is not fully determined. As
# a result, we must set the batch size to a constant which cannot be changed
# during a particular run. (We need to use a Variable for the reward so that the
# reward can be trained in step 2.)
batch_size, state_batch_size = config.batchsize, config.statebatchsize
imsize = config.imsize
num_actions = config.num_actions

image = tf.placeholder(
    tf.float32, name="image", shape=[batch_size, imsize, imsize])
reward = tf.Variable(
    tf.zeros([batch_size, imsize, imsize]), name='reward', trainable=False)
X  = tf.stack([image, reward], axis=-1)
# symbolic input batches of vertical positions
S1 = tf.placeholder(tf.int32, name="S1", shape=[batch_size, state_batch_size])
# symbolic input batches of horizontal positions
S2 = tf.placeholder(tf.int32, name="S2", shape=[batch_size, state_batch_size])
y  = tf.placeholder(tf.float32, name="y",  shape=[batch_size * state_batch_size, num_actions])

# Construct model (Value Iteration Network)
logits, nn = VI_Block(X, S1, S2, config)

# Define losses
cross_entropy = tf.nn.softmax_cross_entropy_with_logits(
    logits=logits, labels=y, name='cross_entropy')
cross_entropy_mean = tf.reduce_mean(cross_entropy, name='cross_entropy_mean')
tf.add_to_collection('losses', cross_entropy_mean)

logits_cost = tf.add_n(tf.get_collection('losses'), name='logits_loss')
if config.vin_regularizer_C > 0:
    vin_regularizer_cost = tf.add_n(
        tf.get_collection(tf.GraphKeys.REGULARIZATION_LOSSES), name='vin_loss')
    step1_cost = logits_cost + vin_regularizer_cost
else:
    step1_cost = logits_cost

if config.reward_regularizer_C > 0:
    l1_regularizer = tf.contrib.layers.l1_regularizer(config.reward_regularizer_C)
    reward_regularizer_cost = tf.contrib.layers.apply_regularization(
        l1_regularizer, [reward])
    step2_cost = logits_cost + reward_regularizer_cost
else:
    step2_cost = logits_cost

# Define optimizers
planner_optimizer = tf.train.RMSPropOptimizer(
    learning_rate=config.lr, epsilon=1e-6, centered=True)
planner_optimize_op = planner_optimizer.minimize(step1_cost)
reward_optimizer = tf.train.RMSPropOptimizer(
    learning_rate=config.reward_lr, epsilon=1e-6, centered=True)
reward_optimize_op = reward_optimizer.minimize(step2_cost, var_list=[reward])

# Test model & calculate accuracy
cp = tf.cast(tf.argmax(nn, 1), tf.int32)
# Use the most probable action even for the gold labels
most_likely_y = tf.cast(tf.argmax(y, axis=1), tf.int32)
err = tf.reduce_mean(tf.cast(tf.not_equal(cp, most_likely_y), dtype=tf.float32))

# Initializing the variables
init = tf.global_variables_initializer()
saver = tf.train.Saver()

# Saving model in SavedModel format
builder = tf.saved_model.builder.SavedModelBuilder(config.logdir+'model/')

imagetrain, rewardtrain, S1train, S2train, ytrain, \
imagetest1, rewardtest1, S1test1, S2test1, ytest1, \
imagetest2, rewardtest2, S1test2, S2test2, ytest2 = generate_gridworld_irl(config)
ytrain = np.reshape(ytrain, [-1, num_actions])
ytest1 = np.reshape(ytest1, [-1, num_actions])
ytest2 = np.reshape(ytest2, [-1, num_actions])

# Launch the graph
with tf.Session() as sess:
    if config.log:
        for var in tf.trainable_variables():
            tf.summary.histogram(var.op.name, var)
        summary_op = tf.summary.merge_all()
        summary_writer = tf.summary.FileWriter(config.logdir, sess.graph)
    sess.run(init)
    builder.add_meta_graph_and_variables(sess, [tf.saved_model.tag_constants.SERVING])

    def run_epoch(data, ops_to_run, ops_to_average):
        tstart = time.time()
        image_data, reward_data, S1_data, S2_data, y_data = data
        averages = [0.0] * len(ops_to_average)
        num_batches = int(image_data.shape[0] / batch_size)
        # Loop over all batches
        for i in range(num_batches):
            start, end = i * batch_size, (i + 1) * batch_size
            fd = {
                image: image_data[start:end],
                reward: reward_data[start:end],
                S1: S1_data[start:end],
                S2: S2_data[start:end],
                y: y_data[start * state_batch_size:end * state_batch_size]
            }
            results = sess.run(ops_to_run + ops_to_average, feed_dict=fd)
            num_ops_to_run = len(ops_to_run)
            op_results, average_op_results = results[:num_ops_to_run], results[num_ops_to_run:]
            averages = [x + y for x, y in zip(averages, average_op_results)]
        
        averages = [x / num_batches for x in averages]
        elapsed = time.time() - tstart
        return op_results, averages, elapsed

    train_data = (imagetrain, rewardtrain, S1train, S2train, ytrain)
    test1_data = (imagetest1, rewardtest1, S1test1, S2test1, ytest1)

    print(fmt_row(10, ["Epoch", "Train Cost", "Train Err", "Valid Err", "Epoch Time"]))
    try:
        for epoch in range(int(config.epochs)):
            _, (avg_cost, avg_err), elapsed = run_epoch(
                train_data, [planner_optimize_op], [step1_cost, err])
            # Display logs per epoch step
            if epoch % config.display_step == 0:
                _, (test1_err,), _ = run_epoch(test1_data, [], [err])
                print(fmt_row(10, [epoch, avg_cost, avg_err, test1_err, elapsed]))
            if config.log:
                summary = tf.Summary()
                summary.ParseFromString(sess.run(summary_op))
                summary.value.add(tag='Average error', simple_value=float(avg_err))
                summary.value.add(tag='Average cost', simple_value=float(avg_cost))
                summary_writer.add_summary(summary, epoch)
                # saver.save(sess, config.logdir)
    except KeyboardInterrupt:
        pass
  
    print("Finished training!")
    _, (test1_err,), _ = run_epoch(test1_data, [], [err])
    # saving SavedModel instance
    savepath = builder.save()
    print("model saved 2: {}".format(savepath))
    print('Final Accuracy: ' + str(100 * (1 - test1_err)))

    print('Beginning IRL inference')
    print(fmt_row(10, ["Iteration", "Train Cost", "Train Err", "Iter Time"]))
    try:
        for epoch in range(config.reward_epochs):
            tstart = time.time()
            fd = {
                image: imagetest2,
                S1: S1test2,
                S2: S2test2,
                y: ytest2,
            }
            _, predicted_reward, e_, c_ = sess.run(
                [reward_optimize_op, reward, err, step2_cost], feed_dict=fd)
            elapsed = time.time() - tstart
            print(fmt_row(10, [epoch, c_, e_, elapsed]))
    except KeyboardInterrupt:
        pass

    # this saves reward
<<<<<<< HEAD

def plot_reward(label, inferred_reward, filename='reward_comparison.png'):
    """Plots rewards (true and predicted) and saves them to a file.

    Also normalizes inferred_reward.
    """
=======
    fig, axes = plt.subplots(1,2)
    print('The first set of walls is:')
    print(imagetest2[0])
    print('The first reward should be:')
    print(rewardtest2[0])
    inferred_reward = reward.eval()[0]
>>>>>>> 06cfb35c
    normalized_inferred_reward = inferred_reward / inferred_reward.max()
    print('The first reward should be:')
    print(label)
    print('The inferred reward is:')
    print(normalized_inferred_reward)

    # set up plot
    fig, axes = plt.subplots(1,2)

    # truth plot
    true = axes[0].imshow(label,cmap='hot',interpolation='nearest')
    axes[0].set_title("Truth")
    cbaxes = fig.add_axes([0.02, 0.1, 0.02, 0.8])
    cb = plt.colorbar(true, cax=cbaxes)

    # inferred plot
    tensor = axes[1].imshow(normalized_inferred_reward, cmap='hot', interpolation='nearest')
    axes[1].set_title("Predicted")
    cbaxes2 = fig.add_axes([0.925, 0.1, 0.02, 0.8])
    plt.colorbar(tensor, cax=cbaxes2)

    # titleing
    fig.suptitle("Comparison of Reward Functions")

    # saving to file
    fig.savefig(filename)

    plot_reward(reward_test2[0], reward.eval()[0])<|MERGE_RESOLUTION|>--- conflicted
+++ resolved
@@ -260,28 +260,22 @@
     except KeyboardInterrupt:
         pass
 
-    # this saves reward
-<<<<<<< HEAD
-
-def plot_reward(label, inferred_reward, filename='reward_comparison.png'):
-    """Plots rewards (true and predicted) and saves them to a file.
-
-    Also normalizes inferred_reward.
-    """
-=======
-    fig, axes = plt.subplots(1,2)
     print('The first set of walls is:')
     print(imagetest2[0])
     print('The first reward should be:')
     print(rewardtest2[0])
     inferred_reward = reward.eval()[0]
->>>>>>> 06cfb35c
+    print('The first reward should be:')
+    print(rewardtest2[0])
     normalized_inferred_reward = inferred_reward / inferred_reward.max()
-    print('The first reward should be:')
-    print(label)
     print('The inferred reward is:')
     print(normalized_inferred_reward)
 
+def plot_reward(label, inferred_reward, filename='reward_comparison.png'):
+    """Plots rewards (true and predicted) and saves them to a file.
+
+    Inferred_reward should be normalized before.
+    """
     # set up plot
     fig, axes = plt.subplots(1,2)
 
@@ -303,4 +297,4 @@
     # saving to file
     fig.savefig(filename)
 
-    plot_reward(reward_test2[0], reward.eval()[0])+    plot_reward(reward_test2[0], normalized_inferred_reward)