# Some code taken from https://github.com/TheAbhiKumar/tensorflow-value-iteration-networks

import time
import numpy as np
import random
import tensorflow as tf
import hashlib
import os
import pickle

import agents
import fast_agents
from gridworld_data import generate_data_for_planner, generate_data_for_reward, create_agents_from_config
from model import create_model, calculate_action_distribution
from utils import fmt_row, init_flags, plot_reward, set_seeds, concat_folder
from agent_runner import evaluate_proxy
import sys

class PlannerArchitecture(object):
    """Stores all of the tensors involved in the architecture.

    Includes the MDP description, the reward function, the model mapping these
    to actions, etc. Also includes methods for various kinds of training that
    can be applied to this architecture.
    """

    def __init__(self, config):
        """Create model using config flags and also create model saver.

        Note: this function does initiate variables (necessary for SavedModel api)
        """
        # Tensorflow refuses to have a Variable whose shape is not fully
        # determined. As a result, we must set the batch size to a constant
        # which cannot be changed during a particular run. (We need to use a
        # Variable for the reward so that the reward is trainable.)
        self.config = config
        batch_size = config.batchsize
        imsize = config.imsize
        num_actions = config.num_actions

        self.image = tf.placeholder(
            tf.float32, name="image", shape=[batch_size, imsize, imsize])
        self.reward_input = tf.placeholder(
            tf.float32, name="reward_input", shape=[batch_size, imsize, imsize])
        self.y  = tf.placeholder(
            tf.float32, name="y",  shape=[batch_size, imsize, imsize, num_actions])

        self.reward = tf.Variable(
            tf.zeros([batch_size, imsize, imsize]), name='reward', trainable=False)
        self.assign_reward = self.reward.assign(self.reward_input)

        if config.verbosity >= 1:
            print('Creating model: ' + config.model)
        self.model = create_model(self.image, self.reward, config)

        # Add tensors to calculate action distributions
        self.pred_dist = calculate_action_distribution(
            self.model.logits, config.batchsize, config.ch_q, name='pred_action_dist')
        self.y_dist = calculate_action_distribution(
            self.y, config.batchsize, config.ch_q, name='true_action_dist')

        # Reshape for losses
        logits = tf.reshape(self.model.logits, [-1, num_actions])
        labels = tf.reshape(self.y, [-1, num_actions])

        # Define losses
        cross_entropy = tf.nn.softmax_cross_entropy_with_logits(
            logits=logits, labels=labels, name='cross_entropy')
        cross_entropy_mean = tf.reduce_mean(
            cross_entropy, name='cross_entropy_mean')
        tf.add_to_collection('losses', cross_entropy_mean)

        logits_cost = tf.add_n(tf.get_collection('losses'), name='logits_loss')
    
        if config.model == 'VIN' and config.vin_regularizer_C > 0:
            # TODO(rohinmshah): This assumes that no regularization has been
            # added besides to the VIN -- very errorprone, fix. Also add
            # regularization losses to the Model instead of computing them
            # here.
            vin_regularizer_cost = tf.add_n(
                tf.get_collection(tf.GraphKeys.REGULARIZATION_LOSSES),
                name='vin_loss')
            # TODO(rohinmshah): Rename step1_cost and step2_cost
            self.step1_cost = logits_cost + vin_regularizer_cost
        else:
            self.step1_cost = logits_cost

        if config.reward_regularizer_C > 0:
            l1_regularizer = tf.contrib.layers.l1_regularizer(config.reward_regularizer_C)
            reward_regularizer_cost = tf.contrib.layers.apply_regularization(
                l1_regularizer, [self.reward])
            self.step2_cost = logits_cost + reward_regularizer_cost
        else:
            self.step2_cost = logits_cost

        # Define optimizers
        if config.model != 'VI':
            planner_optimizer = tf.train.AdamOptimizer(config.lr)
            self.planner_optimize_op = planner_optimizer.minimize(self.step1_cost)

        reward_optimizer = tf.train.AdamOptimizer(config.reward_lr)
        self.reward_optimize_op = reward_optimizer.minimize(self.step2_cost, var_list=[self.reward])

        # Test model & calculate accuracy
        cp = tf.cast(tf.argmax(self.model.output_probs, 1), tf.int32)

        # Use the most probable action even for the gold labels
        most_likely_labels = tf.cast(tf.argmax(labels, axis=1), tf.int32)
        self.err = tf.reduce_mean(
            tf.cast(tf.not_equal(cp, most_likely_labels), dtype=tf.float32))

        # Initializing the variables
        self.initialize_op = tf.global_variables_initializer()

        # Saving model in SavedModel format
        # if config.log:
        #     self.builder = tf.saved_model.builder.SavedModelBuilder(
        #         config.logdir+'model/')
        # If process does not finish
        self.accuracy = "NA"

    def register_new_session(self, sess):
        # The tag on this model is to access the weights explicitly
        # I think SERVING vs TRAINING tags means you can save static & dynamic weights 4 a model
        sess.run(self.initialize_op)
        # if self.config.log:
        #     self.builder.add_meta_graph_and_variables(
        #         sess, [tf.saved_model.tag_constants.SERVING])

    def run_epoch(self, sess, data, ops_to_run, ops_to_average, distributions=[]):
        batch_size = self.config.batchsize
        imsize = self.config.imsize
        num_actions = self.config.num_actions
        tstart = time.time()
        image_data, reward_data, y_data = data
        averages = [0.0] * len(ops_to_average)
        num_batches = int(image_data.shape[0] / batch_size)
        avg_dists = [np.zeros(num_actions) for dist in distributions]

        # Loop over all batches
        for i in range(num_batches):
            start, end = i * batch_size, (i + 1) * batch_size
            fd = {
                "image:0": image_data[start:end],
                "reward:0": reward_data[start:end],
                "y:0": y_data[start:end]
            }
            results = sess.run(ops_to_run + ops_to_average+distributions, feed_dict=fd)
            num_ops_to_run = len(ops_to_run)
            num_ops_to_avg = len(ops_to_average)
            op_results = results[:num_ops_to_run]
            average_op_results = results[num_ops_to_run:num_ops_to_run+num_ops_to_avg]
            averages = [x + y for x, y in zip(averages, average_op_results)]

            dists = results[num_ops_to_run+num_ops_to_avg:]
            avg_dists = [avg + np.reshape(batch_dist,(-1,)) for avg, batch_dist in zip(avg_dists, dists)]
            
        averages = [x / num_batches for x in averages]
        elapsed = time.time() - tstart
        return op_results, averages, elapsed, avg_dists

    def train_planner(self, sess, train_data, validation_data, num_epochs, logs):
        """Trains the planner module given MDPs with reward functions and the
        corresponding policies.

        Validation can be turned off by explicitly passing None.
        """
        if self.config.verbosity >= 3:
            print(fmt_row(10, ["Epoch", "Train Cost", "Train Err", "Valid Err", "Epoch Time"]))

        avg_costs, train_errs, validation_errs, times = [], [], [], []
        for epoch in range(int(num_epochs)):
            _, (avg_cost, avg_err), elapsed, epoch_dist = self.run_epoch(
                sess, train_data, [self.planner_optimize_op],
                [self.step1_cost, self.err], [self.pred_dist, self.y_dist])

            # Display logs per epoch step
            if self.config.verbosity >= 3 and epoch % self.config.display_step == 0:
                if validation_data is not None:
                    _, (validation_err,), _, _ = self.run_epoch(sess, validation_data, [], [self.err])
                else:
                    validation_err = 'N/A'
                print(fmt_row(10, [epoch, avg_cost, avg_err, validation_err, elapsed]))
                avg_costs.append(avg_cost)
                train_errs.append(avg_err)
                validation_errs.append(validation_err)
                times.append(elapsed)
            elif self.config.verbosity >= 2 and epoch % self.config.display_step == 0:
                print('Epoch {} of {}'.format(epoch, num_epochs))

            # if self.config.log:
            #     summary = tf.Summary()
            #     summary.ParseFromString(sess.run(summary_op))
            #     summary.value.add(tag='Average error', simple_value=float(avg_err))
            #     summary.value.add(tag='Average cost', simple_value=float(avg_cost))
            #     summary_writer.add_summary(summary, epoch)
        logs['train_planner_costs'].append(avg_costs)
        logs['train_planner_train_errs'].append(train_errs)
        logs['train_planner_validation_errs'].append(validation_errs)
        logs['train_planner_times'].append(times)

        # TODO(rohinmshah): This seems redundant
        num_actions = self.config.num_actions
        action_dists = [np.zeros(num_actions), np.zeros(num_actions)]
        action_dists = [d + b_d for d, b_d in zip(action_dists, epoch_dist)]
        action_dists = [d / (np.sum(d)) for d in action_dists]
        pred = action_dists[0].tolist()
        actual = action_dists[1].tolist()
        logs['train_planner_predicted_action_dists'].append(pred)
        logs['train_planner_actual_action_dists'].append(actual)
        if self.config.verbosity >= 3:
            print("Action Distribution Comparison")
            print("------------------------------")
            print(fmt_row(10, ["Predicted"] + pred))
            print(fmt_row(10, ["Actual"]+ actual))

        if validation_data is not None:
            _, (err,), _, _ = self.run_epoch(sess, validation_data, [], [self.err])
            logs['accuracy'].append(100 * (1 - err))
            if self.config.verbosity >= 1:
                print('Validation Accuracy: ' + str(100 * (1 - err)))

        # Saving SavedModel instance
        # if self.config.log:
        #     savepath = self.builder.save()
        #     print("Model saved to: {}".format(savepath))

    def train_reward(self, sess, image_data, reward_data, y_data, num_epochs, logs):
        """Infers the reward using backprop, holding the planner fixed.

        Due to Tensorflow constraints, image_data must contain exactly
        batch_size number of MDPs on which the reward should be inferred.

        The rewards are initialized to the values in reward_data. If reward_data
        is None, the rewards are initialized to all zeroes.
        """
        if self.config.verbosity >= 3:
            print(fmt_row(10, ["Iteration", "Train Cost", "Train Err", "Iter Time"]))
        if reward_data is None:
            reward_data = np.random.randn(*image_data.shape)

        batch_size = self.config.batchsize
        num_batches = int(image_data.shape[0] / batch_size)
        costs, errs = [], []
        for batch_num in range(num_batches):
            if self.config.verbosity >= 2 and batch_num % 10 == 0:
                print('Batch {} of {}'.format(batch_num, num_batches))
            start, end = batch_num * batch_size, (batch_num + 1) * batch_size
            # We can't feed in reward_data directly to self.reward, because then
            # it will treat it as a constant and will not be able to update it
            # with backprop. Instead, we first run an op that assigns the
            # reward, and only then do the backprop.
            fd = {
                "reward_input:0": reward_data[start:end],
            }
            sess.run([self.assign_reward.op], feed_dict=fd)

            if batch_num % 10 == 0:
                costs.append([])
                errs.append([])
            for epoch in range(num_epochs):
                tstart = time.time()
                fd = {
                    "image:0": image_data[start:end],
                    "y:0": y_data[start:end]
                }
                _, e_, c_ = sess.run(
                    [self.reward_optimize_op, self.err, self.step2_cost],
                    feed_dict=fd)
                elapsed = time.time() - tstart
                if self.config.verbosity >= 3 and batch_num % 10 == 0:
                    print(fmt_row(10, [epoch, c_, e_, elapsed]))
                    costs[-1].append(c_)
                    errs[-1].append(e_)

            reward_data[start:end] = self.reward.eval()

        logs['train_reward_costs'].append(costs)
        logs['train_reward_errs'].append(errs)
        return reward_data

    def train_joint(self, sess, image_data, reward_data, y_data, num_epochs, logs):
        """Trains the planner module given MDPs with reward functions and the
        corresponding policies.

        Essentially performs train_reward, but also passes planner graph

        Validation can be turned off by explicitly passing None.
        """
        if self.config.verbosity >= 3:
            print(fmt_row(10, ["Iteration", "Train Cost", "Train Err", "Iter Time"]))
        if reward_data is None:
            # Initialize the reward array to random values
            reward_data = np.random.randn(*image_data.shape)

        planner_ops = [self.planner_optimize_op, self.step1_cost]
        batch_size = self.config.batchsize
        num_batches = int(image_data.shape[0] / batch_size)
        errors, costs, times = [], [], []
        for epoch in range(num_epochs):
            tstart = time.time()
            errors_per_batch, costs_per_batch = [], []
            for batch_num in range(num_batches):
                start, end = batch_num * batch_size, (batch_num + 1) * batch_size
                # We can't feed in reward_data directly to self.reward.
                # See train_reward for the explanation.
                fd = {
                    "reward_input:0": reward_data[start:end],
                }
                sess.run([self.assign_reward.op], feed_dict=fd)

                fd = {
                    "image:0": image_data[start:end],
                    "y:0": y_data[start:end]
                }

                # Run both step1 & step2 ops, report only error & step2 cost
                _, err, cost, _, _ = sess.run(
                    [self.reward_optimize_op, self.err, self.step2_cost] + planner_ops,
                    feed_dict=fd)
                errors_per_batch.append(err)
                costs_per_batch.append(cost)

            epoch_error = sum(errors_per_batch) / len(errors_per_batch)
            errors.append(epoch_error)
            epoch_cost = sum(costs_per_batch) / len(costs_per_batch)
            costs.append(epoch_cost)
            elapsed = time.time() - tstart
            times.append(elapsed)

            if self.config.verbosity >= 3:
                print(fmt_row(10, [epoch, epoch_cost, epoch_error, elapsed]))
                reward_data[start:end] = self.reward.eval()

        logs['train_joint_errs'].append(errors)
        logs['train_joint_costs'].append(costs)
        logs['train_joint_times'].append(times)
        self.accuracy = 100 * (1 - errors[-1])
        logs['accuracy'] = self.accuracy

        return reward_data

def run_interruptibly(fn, step_name='this step'):
    """Runs fn in a mode where KeyboardInterrupts will interrupt fn but will
    then continue with the rest of the program execution.
    """
    try:
        return fn()
    except KeyboardInterrupt:
        print('Skipping the rest of ' + step_name)

def run_inference(planner_train_data, planner_validation_data, reward_data,
                  algorithm_fn, config):
    """
    Evaluates a given algorithm_fn based upon its inferred reward

    Specifically, regret is calculated with respect to the reward_data

    :return: logs dictionary
    """
    # seed random number generators
    seed = config.seeds.pop(0)
    set_seeds(seed)
    logs = {
        'train_planner_costs': [],
        'train_planner_train_errs': [],
        'train_planner_validation_errs': [],
        'train_planner_times': [],
        'train_planner_predicted_action_dists': [],
        'train_planner_actual_action_dists': [],
        'train_reward_costs': [],
        'train_reward_errs': [],
        'train_joint_costs': [],
        'train_joint_errs': [],
        'train_joint_times': [],
        'accuracy': [],
    }
    # use flags to create model and retrieve relevant operations
    architecture = PlannerArchitecture(config)

    if planner_train_data and planner_validation_data:
        image_train, reward_train, _, y_train = planner_train_data
        image_validation, reward_validation, _, y_validation = planner_validation_data
        train_data = (image_train, reward_train, y_train)
        validation_data = (image_validation, reward_validation, y_validation)
    else:
        # This is for algorithms which do not need data to infer
        # Like vi_algorithm
        train_data = None
        validation_data = None

    image_irl, reward_irl, start_states_irl, y_irl = reward_data
    reward_data = (image_irl, y_irl)

    # Launch the graph
    gpu_config = None
    if config.use_gpu:
        gpu_options = tf.GPUOptions(per_process_gpu_memory_fraction=0.85)
        gpu_config = tf.ConfigProto(gpu_options=gpu_options)

    with tf.Session(config=gpu_config) as sess:
        if config.log:
            for var in tf.trainable_variables():
                tf.summary.histogram(var.op.name, var)
            summary_op = tf.summary.merge_all()
            summary_writer = tf.summary.FileWriter(config.logdir, sess.graph)

        architecture.register_new_session(sess)

        inferred_rewards = algorithm_fn(
            architecture, sess, train_data, validation_data, reward_data, config, logs)

<<<<<<< HEAD
        average_percent_reward = evaluate_inferred_reward(reward_irl, inferred_rewards, image_irl,
                                                          start_states_irl, config.horizon)

        return architecture.final_accuracy, average_percent_reward
=======
        reward_percents = []
        for label, reward, wall, start_state, i in zip(reward_irl, inferred_rewards, image_irl, start_states_irl, range(len(reward_irl))):
            if config.plot_rewards and i < 10:
                plot_reward(label, reward, wall, 'reward_pics/reward_{}'.format(i))
            reward_percents.append(
                evaluate_proxy(wall, start_state, reward, label, episode_length=20))

        average_percent_reward = float(sum(reward_percents)) / len(reward_percents)
        logs['Average %reward'] = average_percent_reward
        logs['Average %regret'] = 1 - average_percent_reward
        logs['%rewards'] = reward_percents

        if config.verbosity >= 1:
            print(reward_percents[:10])
            print('On average planning with the inferred rewards is '
                  + str(100 * average_percent_reward)
                  + '% as good as planning with the true rewards')

    return logs
>>>>>>> 9df3af90

def evaluate_inferred_reward(reward_irl, inferred_rewards, image_irl, start_states_irl, horizon):
    """
    Calculates 1-%regret for each (reward, inferred_reward) pair. Regret is amt of reward
    lost by planning with the inferred reward, rather than planning with the true reward.

    reward_irl(list): list of true rewards (n, imsize, imsize)
    inferred_rewards(list): list of inferred rewards (n, imsize, imsize)
    image_irl(list): list of walls for each grid (n, imsize, imsize):
    start_states_irl(list): list of start states (n, 2) where each entry of form [x,y]
    horizon(integer): number of steps to evaluate inferred reward
    Returns 1-%regret
    """
    reward_percents = []
    for label, reward, wall, start_state, i in zip(reward_irl, inferred_rewards, image_irl, start_states_irl, range(len(reward_irl))):
        if i < 10:
            plot_reward(label, reward, wall, 'reward_pics/reward_{}'.format(i))
        percent = evaluate_proxy(wall, start_state, reward, label, episode_length=horizon)
        print("Reward had: {}".format(percent))
        reward_percents.append(percent)

    average_percent_reward = float(sum(reward_percents)) / len(reward_percents)
    print(reward_percents[:10])
    print('On average planning with the inferred rewards is '
          + str(100 * average_percent_reward)
          + '% as good as planning with the true rewards')
    return average_percent_reward


def two_phase_algorithm(architecture, sess, train_data, validation_data,
                        reward_data, config, logs):
    config.em_iterations = 0
    return iterative_algorithm(
        architecture, sess, train_data, validation_data, reward_data, config, logs)

def iterative_algorithm(architecture, sess, train_data, validation_data,
                        reward_data, config, logs):
    """Iterative EM-like algorithm.

    The train and validation data are used to initialize the planner, but fine
    tuning of both the reward and the planner are done with reward_data.
    """
    image_irl, y_irl = reward_data
    run_interruptibly(
        lambda: architecture.train_planner(
            sess, train_data, validation_data, config.epochs, logs),
        'planner training')

    rewards = architecture.train_reward(
        sess, image_irl, None, y_irl, config.reward_epochs, logs)

    for i in range(config.em_iterations):
        train_data = image_irl, rewards, y_irl
        run_interruptibly(
            lambda: architecture.train_planner(
                sess, train_data, None, config.epochs, logs),
            'planner training')
        rewards = architecture.train_reward(
            sess, image_irl, rewards, y_irl, config.reward_epochs, logs)

    return rewards

def joint_algorithm(architecture, sess, train_data, validation_data,
                    reward_data, config, logs):
    """Interruptibly trains the model + planner on the trajectories.

    Then infers reward. Currently, does not pretrain the model.
    In the future, probably worth looking into how to pretrain jointly.
    """
    assert not train_data and not validation_data, "Can't pretrain for joint"
    image_irl, y_irl = reward_data
    rewards = architecture.train_joint(
        sess, image_irl, None, y_irl, config.epochs, logs)
    return rewards

def vi_algorithm(architecture, sess, train_data, validation_data, reward_data,
                 config, logs):
    """Value Iteration:

    The only variable is the reward_tensor, allow it to be trained as you try VI to predict actions.
    """
    assert not train_data and not validation_data, "No planner training for VI"
    image_data, y_data = reward_data
    rewards = architecture.train_reward(
        sess, image_data, None, y_data, config.reward_epochs, logs)
    return rewards

def infer_given_some_rewards(config):
    if config.verbosity >= 2:
        print('Assumption: We have some human data where the rewards are known')

    agent, other_agents = create_agents_from_config(config)
    num_traj, num_with_reward = config.num_human_trajectories, config.num_with_rewards
    num_without_reward = make_evenly_batched(num_traj - num_with_reward, config)
    num_validation = config.num_validation
    num_train = num_with_reward - num_validation

    train_data, validation_data = generate_data_for_planner(
        num_train, num_validation, agent, config, other_agents)
    reward_data = generate_data_for_reward(
        num_without_reward, agent, config, other_agents)
    return run_inference(train_data, validation_data, reward_data,
                         two_phase_algorithm, config)

def infer_with_rational_planner(config, beta=None):
    if config.verbosity >= 2:
        print('Using a rational planner with beta {} to mimic normal IRL'.format(beta))

    agent, other_agents = create_agents_from_config(config)
    num_without_reward = make_evenly_batched(config.num_human_trajectories, config)
    num_simulated, num_validation = config.num_simulated, config.num_validation

    optimal_agent = fast_agents.FastOptimalAgent(
        gamma=config.gamma, beta=beta, num_iters=config.num_iters)
    train_data, validation_data = generate_data_for_planner(
        num_simulated, num_validation, optimal_agent, config, other_agents)
    reward_data = generate_data_for_reward(
        num_without_reward, agent, config, other_agents)
    return run_inference(train_data, validation_data, reward_data,
                         two_phase_algorithm, config)

def infer_with_no_rewards(config):
    if config.verbosity >= 2:
        print('No rewards given, using the iterative EM-like algorithm')
    agent, other_agents = create_agents_from_config(config)
    num_without_reward = make_evenly_batched(config.num_human_trajectories, config)
    num_simulated, num_validation = config.num_simulated, config.num_validation

    optimal_agent = fast_agents.FastOptimalAgent(
        gamma=config.gamma, beta=config.beta, num_iters=config.num_iters)
    train_data, validation_data = generate_data_for_planner(
        num_simulated, num_validation, optimal_agent, config, other_agents)
    reward_data = generate_data_for_reward(
        num_without_reward, agent, config, other_agents)
    return run_inference(train_data, validation_data, reward_data,
                         iterative_algorithm, config)

def joint_infer_with_no_rewards(config):
    """Performs inference of reward by learning a trajectory.

    Backpropagation of reward and planner module performed jointly.
    """

    print("No rewards given, updating planner and inferred reward jointly")
    agent, other_agents = create_agents_from_config(config)
    num_without_reward = make_evenly_batched(config.num_human_trajectories, config)
    reward_data = generate_data_for_reward(
        num_without_reward, agent, config, other_agents)
    return run_inference(None, None, reward_data, joint_algorithm, config)

def infer_with_value_iteration(config):
    """ This uses a differentiable value iteration algorithm to infer rewards.
    It's basically just the reward inference part of infer_with_some_rewards, with model=Value_Iter
    """
    print("Using Value Iteration to infer rewards")
    agent, other_agents = create_agents_from_config(config)
    num_without_reward = make_evenly_batched(config.num_human_trajectories, config)
    reward_data = generate_data_for_reward(
        num_without_reward, agent, config, other_agents)
    return run_inference(None, None, reward_data, vi_algorithm, config)

<<<<<<< HEAD

def infer_with_max_causal_ent(config):
    """Uses Adam's code to implement Max Causal Entropy for our gridworld MDP."""
    # Importing only when used because PyTorch is dependency for maxent (as of 4/5)
    from maxent import irl_with_config

    print("Using Max Causal Entropy (source @AdamGleave)")

    agent, other_agents = create_agents_from_config(config)
    walls, rewards, starts, policies = generate_data_for_reward(agent, config, other_agents)

    inferred_rewards = []
    verbose = False
    for i, wall, pol, start in zip(range(len(walls)), walls, policies, starts):
        if i % 5 == 0:
            print("Running IRL on grid number: {} / {}".format(i, len(walls)))
            verbose = True
        inferred = irl_with_config(wall, pol, start, config, verbose=verbose)
        inferred_rewards.append(inferred)
        verbose = False

    avg_percent_reward = evaluate_inferred_reward(rewards, inferred_rewards, walls, starts, config.horizon)
    return None, avg_percent_reward


if __name__=='__main__':
    # get flags || Data
    config = init_flags()
    important_vals = None
=======
def run_algorithm(config):
>>>>>>> 9df3af90
    if config.algorithm == 'given_rewards':
        return infer_given_some_rewards(config)
    elif config.algorithm == 'boltzmann_planner':
        beta = config.beta if config.beta is not None else 1.0
        return infer_with_rational_planner(config, beta)
    elif config.algorithm == 'optimal_planner':
        return infer_with_rational_planner(config, None)
    elif config.algorithm == 'no_rewards':
        return infer_with_no_rewards(config)
    elif config.algorithm == 'joint_no_rewards':
        return joint_infer_with_no_rewards(config)
    elif config.algorithm == 'vi_inference':
<<<<<<< HEAD
        important_vals = infer_with_value_iteration(config)
    elif config.algorithm == 'max_entropy':
        important_vals = infer_with_max_causal_ent(config)
=======
        return infer_with_value_iteration(config)
>>>>>>> 9df3af90
    else:
        raise ValueError('Unknown algorithm: ' + str(config.algorithm))


def make_evenly_batched(n, config):
    # It is required that the number of unknown reward functions be divisible by
    # the batch size, due to Tensorflow constraints.
    if n % config.batchsize != 0:
        n = n - (n % config.batchsize)
        print('Reducing to {} MDPs to be divisible by the batch size'.format(n))
    return n

def save_results(logs, config, seeds):
    IGNORED_FLAGS = ['output_folder', 'seeds']
    flags_dict = config.__dict__['__flags']  # Hacky but works
    flags_dict = {k:v for k, v in flags_dict.items() if k not in IGNORED_FLAGS}

    kvs = tuple(sorted(flags_dict.items()))
    kv_hash = hashlib.sha224(str(kvs).encode()).hexdigest()
    folder = concat_folder(config.output_folder, kv_hash)
    if not os.path.exists(folder):
        os.mkdir(folder)
        with open(concat_folder(folder, 'flags.pickle'), 'wb') as f:
            pickle.dump(flags_dict, f)

    seed_str = ','.join([str(seed) for seed in seeds])
    filename = concat_folder(folder, 'seeds-{}.npz'.format(seed_str))
    if os.path.exists(filename):
        print('Warning: Overwriting existing file {}'.format(filename))
    logs = {k:np.array(v) for k, v in logs.items()}
    np.savez(filename, **logs)


if __name__=='__main__':
    # get flags || Data
    config = init_flags()
    seeds = config.seeds[:]
    logs = run_algorithm(config)
    save_results(logs, config, seeds)
    print("<1>N/A<1>")
    print("<2>{}<2>".format(logs['Average %reward']))<|MERGE_RESOLUTION|>--- conflicted
+++ resolved
@@ -410,12 +410,6 @@
         inferred_rewards = algorithm_fn(
             architecture, sess, train_data, validation_data, reward_data, config, logs)
 
-<<<<<<< HEAD
-        average_percent_reward = evaluate_inferred_reward(reward_irl, inferred_rewards, image_irl,
-                                                          start_states_irl, config.horizon)
-
-        return architecture.final_accuracy, average_percent_reward
-=======
         reward_percents = []
         for label, reward, wall, start_state, i in zip(reward_irl, inferred_rewards, image_irl, start_states_irl, range(len(reward_irl))):
             if config.plot_rewards and i < 10:
@@ -435,7 +429,6 @@
                   + '% as good as planning with the true rewards')
 
     return logs
->>>>>>> 9df3af90
 
 def evaluate_inferred_reward(reward_irl, inferred_rewards, image_irl, start_states_irl, horizon):
     """
@@ -596,8 +589,6 @@
     reward_data = generate_data_for_reward(
         num_without_reward, agent, config, other_agents)
     return run_inference(None, None, reward_data, vi_algorithm, config)
-
-<<<<<<< HEAD
 
 def infer_with_max_causal_ent(config):
     """Uses Adam's code to implement Max Causal Entropy for our gridworld MDP."""
@@ -623,13 +614,8 @@
     return None, avg_percent_reward
 
 
-if __name__=='__main__':
-    # get flags || Data
-    config = init_flags()
-    important_vals = None
-=======
+
 def run_algorithm(config):
->>>>>>> 9df3af90
     if config.algorithm == 'given_rewards':
         return infer_given_some_rewards(config)
     elif config.algorithm == 'boltzmann_planner':
@@ -642,13 +628,9 @@
     elif config.algorithm == 'joint_no_rewards':
         return joint_infer_with_no_rewards(config)
     elif config.algorithm == 'vi_inference':
-<<<<<<< HEAD
-        important_vals = infer_with_value_iteration(config)
+        return infer_with_value_iteration(config)
     elif config.algorithm == 'max_entropy':
-        important_vals = infer_with_max_causal_ent(config)
-=======
-        return infer_with_value_iteration(config)
->>>>>>> 9df3af90
+        return infer_with_max_causal_ent(config)
     else:
         raise ValueError('Unknown algorithm: ' + str(config.algorithm))
 
