--- conflicted
+++ resolved
@@ -508,15 +508,7 @@
     reward_data = generate_data_for_reward(agent, config, other_agents)
     return run_inference(None, None, reward_data, vi_algorithm, config)
 
-<<<<<<< HEAD
-
-if __name__=='__main__':
-    # get flags || Data
-    config = init_flags()
-    important_vals = None
-=======
 def run_algorithm(config):
->>>>>>> a82357f4
     if config.algorithm == 'given_rewards':
         return infer_given_some_rewards(config)
     elif config.algorithm == 'boltzmann_planner':
@@ -525,15 +517,11 @@
     elif config.algorithm == 'optimal_planner':
         return infer_with_rational_planner(config, None)
     elif config.algorithm == 'no_rewards':
-<<<<<<< HEAD
-        important_vals = infer_with_no_rewards(config)
+        return infer_with_no_rewards(config)
     elif config.algorithm == 'joint_no_rewards':
-        important_vals = joint_infer_with_no_rewards(config)
+        return joint_infer_with_no_rewards(config)
     elif config.algorithm == 'vi_inference':
-        important_vals = infer_with_value_iteration(config)
-=======
-        return infer_with_no_rewards(config)
->>>>>>> a82357f4
+        return infer_with_value_iteration(config)
     else:
         raise ValueError('Unknown algorithm: ' + str(config.algorithm))
 
