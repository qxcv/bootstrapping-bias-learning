--- conflicted
+++ resolved
@@ -284,10 +284,5 @@
     # Show how agents perform on that grid
     show_agents(grids, agent_list, agent_names, grid_titles, figtitle='', filename='AgentComparison')
 
-<<<<<<< HEAD
     # for i in range(3):
-    #     random_gridworld_plot(OptimalAgent(), 20, filename='random/RandomGrid-{}'.format(i))
-=======
-    for i in range(3):
-        random_gridworld_plot(OptimalAgent(), 10, filename='random/RandomGrid-{}'.format(i))
->>>>>>> 692fc8d3
+    #     random_gridworld_plot(OptimalAgent(), 20, filename='random/RandomGrid-{}'.format(i))